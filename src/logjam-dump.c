--- conflicted
+++ resolved
@@ -84,16 +84,11 @@
     byte *app_env_data = zframe_data(first);
     // dump message to file annd free memory
     if (!is_heartbeat) {
-<<<<<<< HEAD
         if (filter_on_topic && strcmp((char *)app_env_data, filter_topic) != 0) {
             // do nothing, app-env does not match filter topic
         }
         else if (payload_only) {
-            zmsg_savex_payload(msg, dump_file);
-=======
-        if (payload_only) {
             dump_message_payload(msg, dump_file, dump_decompress_buffer);
->>>>>>> 0b165aff
         } else {
             zmsg_savex(msg, dump_file);
         }
